--- conflicted
+++ resolved
@@ -27,11 +27,7 @@
 httpx==0.28.1
 httpcore==1.0.9
 h11==0.16.0
-<<<<<<< HEAD
-aiohttp==3.13.1  # Para requests HTTP async (Outline)
-=======
 aiohttp==3.13.2  # Para requests HTTP async (ShadowmereService, Outline)
->>>>>>> d01e4673
 aiofiles==25.1.0
 
 # =============================
