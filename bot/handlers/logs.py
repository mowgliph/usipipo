# bot/handlers/logs.py

from __future__ import annotations
from datetime import datetime
from typing import Optional, List, Dict, Any

import logging

from sqlalchemy.ext.asyncio import AsyncSession
from telegram import Update
from telegram.ext import ContextTypes, CommandHandler

<<<<<<< HEAD
from database.db import AsyncSessionLocal
from database.crud import logs as crud_logs, users as crud_users
=======
from database.db import AsyncSessionLocal as get_session
from services.audit import audit_service
from services.user import get_user_by_telegram_id
>>>>>>> 93139414
from utils.helpers import (
    log_error_and_notify,
    log_and_notify,
    safe_chat_id_from_update,
    send_usage_error,
    format_log_entry
)
from utils.permissions import require_registered, require_superadmin

logger = logging.getLogger("usipipo.handlers.logs")


async def parse_limit_page(context: ContextTypes.DEFAULT_TYPE, default_limit: int = 10, max_limit: int = 50) -> tuple[int, int]:
    """Parse limit and page from context args."""
    try:
        limit = min(int(context.args[0]) if len(context.args) > 0 and context.args[0].isdigit() else default_limit, max_limit)
        page = max(1, int(context.args[1])) if len(context.args) > 1 and context.args[1].isdigit() else 1
    except (ValueError, IndexError):
        raise ValueError("Invalid arguments")
    return limit, page

@require_superadmin
async def get_user_id_for_command(update: Update, session: AsyncSession) -> Optional[str]:
    """Get user ID and check permissions."""
    user = await get_user_by_telegram_id(session, update.effective_user.id) if update.effective_user else None
    if not user:
        await update.message.reply_text(
            "🔐 Para ver tus registros de actividad, primero debes registrarte.\n\n"
            "Usa el comando /register para crear tu cuenta y luego podrás ver tus registros con /mylogs",
            parse_mode="HTML"
        )
        return None
    if not user.is_superadmin:
        await update.message.reply_text(
            "⚠️ Solo los administradores pueden ver los registros globales.\n\n"
            "Puedes ver tus propios registros con /mylogs",
            parse_mode="HTML"
        )
        return None
    return user.id


async def get_formatted_logs(limit: int, page: int, user_id: Optional[str] = None) -> tuple[Optional[List[str]], int]:
    """Get and format logs."""
    logs_result = await audit_service.get_logs(limit=limit, offset=(page - 1) * limit, user_id=user_id)
    if not logs_result["ok"]:
        raise Exception("Error obteniendo logs desde service")
    logs = logs_result["data"]["items"]
    total = logs_result["data"]["total"]
    if not logs:
        return None, total
    log_entries = [format_log_entry(log) for log in logs]
    return log_entries, total


async def send_logs_in_chunks(update: Update, log_entries: List[str], total: int, page: int, title: str):
    """Send logs in chunks to avoid long messages."""
    chunk_size = 5
    for i in range(0, len(log_entries), chunk_size):
        chunk = log_entries[i:i + chunk_size]
        message = (
            f"{title}\n\n" +
            "\n\n".join(chunk) +
            f"\n\n📊 Página {page} | Mostrando {len(log_entries)} de {total} registros"
        )
        await update.message.reply_text(
            message,
            parse_mode="HTML",
            disable_web_page_preview=True
        )

async def logs_command(update: Update, context: ContextTypes.DEFAULT_TYPE) -> None:
    """
    Muestra los registros de auditoría globales.
    Si el usuario no está registrado, le indica cómo registrarse.
    Uso: /logs [limit=10] [page=1]
    """
    bot = context.bot
    chat_id = safe_chat_id_from_update(update)
    if not chat_id:
        logger.error("No chat_id en update", extra={"user_id": None})
        return
<<<<<<< HEAD
    
    # Verificar si el usuario está registrado
    async with AsyncSessionLocal() as session:
=======

    user_id_str = str(update.effective_user.id) if update.effective_user else None

    # Verificar permisos
    async with get_session() as session:
>>>>>>> 93139414
        try:
            user_id_str = await get_user_id_for_command(update, session)
            if not user_id_str:
                return
        except Exception as e:  # pylint: disable=broad-except
            logger.exception("Error in logs_command auth check: %s", type(e).__name__, extra={"tg_id": update.effective_user.id if update.effective_user else None})
            await log_error_and_notify(
                session=session,
                bot=bot,
                chat_id=chat_id,
                user_id=user_id_str,
                action="logs_command_auth_check",
                error=e,
                public_message="❌ Error al verificar permisos."
            )
            return

    # Procesar argumentos
    try:
        limit, page = await parse_limit_page(context, default_limit=10, max_limit=50)
    except ValueError:
        await send_usage_error(update, "logs", "[limit=10] [page=1]")
        return

    async with AsyncSessionLocal() as session:
        try:
            log_entries, total = await get_formatted_logs(limit, page)
            if log_entries is None:
                await update.message.reply_text(
                    "📭 No hay registros de auditoría disponibles.",
                    parse_mode="HTML"
                )
                return

            await send_logs_in_chunks(update, log_entries, total, page, "📜 <b>Registros de Auditoría</b>")

            await log_and_notify(
                session=session,
                bot=bot,
                chat_id=chat_id,
                user_id=user_id_str,
                action="admin.logs",
                details=f"Consultó {len(log_entries)} registros de auditoría (página {page})",
                message=f"✅ Se han consultado {len(log_entries)} registros de auditoría."
            )

        except Exception as e:  # pylint: disable=broad-except
            logger.exception("Error in logs_command: %s", type(e).__name__, extra={"tg_id": update.effective_user.id if update.effective_user else None})
            await log_error_and_notify(
                session=session,
                bot=bot,
                chat_id=chat_id,
                user_id=user_id_str,
                action="admin.logs_error",
                error=e,
                public_message="❌ Error al obtener los registros de auditoría."
            )

@require_registered
async def mylogs_command(update: Update, context: ContextTypes.DEFAULT_TYPE) -> None:
    """
    Muestra los registros de auditoría del usuario actual.
    Uso: /mylogs [limit=10] [page=1]
    """
    bot = context.bot
    chat_id = safe_chat_id_from_update(update)
    if not chat_id:
        logger.error("No chat_id en update", extra={"user_id": None})
        return

    user_id_str = str(update.effective_user.id) if update.effective_user else None

    # Procesar argumentos
    try:
        limit, page = await parse_limit_page(context, default_limit=10, max_limit=20)
    except ValueError:
        await send_usage_error(update, "mylogs", "[limit=10] [page=1]")
        return

    async with AsyncSessionLocal() as session:
        try:
            # Obtener usuario
            user = await get_user_by_telegram_id(session, update.effective_user.id)
            if not user:
                await update.message.reply_text(
                    "❌ Usuario no encontrado. Por favor, regístrate primero.",
                    parse_mode="HTML"
                )
                return

            user_id_str = user.id

            log_entries, total = await get_formatted_logs(limit, page, user_id_str)
            if log_entries is None:
                await update.message.reply_text(
                    "📭 No tienes registros de auditoría.",
                    parse_mode="HTML"
                )
                return

            await send_logs_in_chunks(update, log_entries, total, page, "📋 <b>Tus Registros de Actividad</b>")

            await log_and_notify(
                session=session,
                bot=bot,
                chat_id=chat_id,
                user_id=user_id_str,
                action="user.mylogs",
                details=f"Consultó sus registros de auditoría (página {page})",
                message=f"✅ Se han consultado tus registros de auditoría."
            )

        except Exception as e:
            logger.exception("Error in mylogs_command: %s", type(e).__name__, extra={"tg_id": update.effective_user.id if update.effective_user else None})
            await log_error_and_notify(
                session=session,
                bot=bot,
                chat_id=chat_id,
                user_id=user_id_str,
                action="user.mylogs_error",
                error=e,
                public_message="❌ Error al obtener tus registros de actividad."
            )

def register_logs_handlers(app) -> None:
    """Registra los manejadores de comandos de logs."""
    app.add_handler(CommandHandler("logs", logs_command))
    app.add_handler(CommandHandler("mylogs", mylogs_command))<|MERGE_RESOLUTION|>--- conflicted
+++ resolved
@@ -10,14 +10,9 @@
 from telegram import Update
 from telegram.ext import ContextTypes, CommandHandler
 
-<<<<<<< HEAD
-from database.db import AsyncSessionLocal
+from database.db import AsyncSessionLocal as get_session
 from database.crud import logs as crud_logs, users as crud_users
-=======
-from database.db import AsyncSessionLocal as get_session
 from services.audit import audit_service
-from services.user import get_user_by_telegram_id
->>>>>>> 93139414
 from utils.helpers import (
     log_error_and_notify,
     log_and_notify,
@@ -100,17 +95,9 @@
     if not chat_id:
         logger.error("No chat_id en update", extra={"user_id": None})
         return
-<<<<<<< HEAD
     
     # Verificar si el usuario está registrado
-    async with AsyncSessionLocal() as session:
-=======
-
-    user_id_str = str(update.effective_user.id) if update.effective_user else None
-
-    # Verificar permisos
     async with get_session() as session:
->>>>>>> 93139414
         try:
             user_id_str = await get_user_id_for_command(update, session)
             if not user_id_str:
